--- conflicted
+++ resolved
@@ -1,20 +1,19 @@
 > [!WARNING]
+> **Updates**
+> 
+> ~~**2025-01-22:** As of January 2025, the Transactional Records Access Clearinghouse has left Syracuse University and its website has been taken offline, rendering this tool useless. If the website is put back up, or if a successor takes up TRAC's mantle, please file an [issue](https://github.com/josephburkhart/TRAC-Collation/issues/new?q=sort%3Aupdated-desc+is%3Aissue+is%3Aopen&template=Blank+issue) on this repository and I'll update the tool to work with the new website.~~
 > **Updates**
 > 
 > ~~**2025-01-22:** As of January 2025, the Transactional Records Access Clearinghouse has left Syracuse University and its website has been taken offline, rendering this tool useless. If the website is put back up, or if a successor takes up TRAC's mantle, please file an [issue](https://github.com/josephburkhart/TRAC-Collation/issues/new?q=sort%3Aupdated-desc+is%3Aissue+is%3Aopen&template=Blank+issue) on this repository and I'll update the tool to work with the new website.~~
 >
 > ~~**2025-02-12:** As of early February 2025, The Transactional Records Access Clearinghouse has restored part of their website at a new address: https://tracreports.org. I am working to update this tool to work with the new website.~~
+> ~~**2025-02-12:** As of early February 2025, The Transactional Records Access Clearinghouse has restored part of their website at a new address: https://tracreports.org. I am working to update this tool to work with the new website.~~
 >
 > ~~**2025-02-12:** As of February 12, 2025, I have updated `collate.py` to work with TRAC's new website. Some of TRAC's tools are still not online (see [below](#which-trac-tools-can-i-use-this-with)). Please file an [issue](https://github.com/josephburkhart/TRAC-Collation/issues/new?q=sort%3Aupdated-desc+is%3Aissue+is%3Aopen&template=Blank+issue) if the tool is not working properly.~~
 >
-<<<<<<< HEAD
 > ~~**2025-02-18:** I have found a bug that can silently cause errors in the saved datasets when using Chrome and Edge - Firefox seems unaffected. I am working on a solution. In the meantime, please use Firefox or wait for me to implement a solution.~~
 > 
 > **2025-02-25:**, I have resolved the remaining bugs caused by TRAC's new website. In the process, I have had to drop support for Firefox and Safari. If you used this tool between February 1 and February 25, your dataset may contain errors, so you should pull down or copy the latest version of `collate.py` and use it to refresh your dataset. As always, please file an [issue](https://github.com/josephburkhart/TRAC-Collation/issues/new?q=sort%3Aupdated-desc+is%3Aissue+is%3Aopen&template=Blank+issue) if you think this tool is not working properly.
-=======
-> **2025-02-18:** I have found a bug that can silently cause errors in the saved datasets when using Chrome and Edge - Firefox seems unaffected. I am working on a solution. In the meantime, please use Firefox or wait for me to implement a solution.
-
->>>>>>> a983c065
 
 # TRAC-Collation
 This repository contains a tool for collating data published by the [Transactional Records Access Clearinghouse](https://tracreports.org/) (TRAC) in their [immigration toolkit](https://tracreports.org/immigration/tools/).
